use std::cell::RefCell;
use std::collections::{HashMap, HashSet};
use std::io;
use std::path::{Path, PathBuf};
use std::str::FromStr;

use anyhow::{bail, Context};
use eightyseven::reader::ReadGro;
use eightyseven::writer::WriteGro;
use glam::{EulerRot, Mat3, Quat, U64Vec3, UVec3, Vec3};
use rand::{Rng as _, SeedableRng};

use crate::args::{Args, RearrangeMethod};
use crate::config::{
    CombinationExpression, Compartment as ConfigCompartment, Configuration, Mask as ConfigMask,
    Quantity, RuleExpression, Shape as ConfigShape, TopolIncludes,
};
use crate::mask::{distance_mask_grow, Dimensions, Mask};
use crate::placement::{Batch, Placement};
use crate::rules::{self, ParseRuleError, Rule};
use crate::session::{Locations, Session};
use crate::structure::Structure;
use crate::voxelize::voxelize;
use crate::{Summary, CLEAR_LINE};

const ORDER: EulerRot = EulerRot::XYZ;

pub type CompartmentID = String;
pub type Compartments = Vec<Compartment>;
pub type Size = [f32; 3];
pub type Rotation = Mat3;
pub type Voxels = Mask;
pub type Rng = rand::rngs::StdRng; // TODO: Is this the fastest out there?

impl Mask {
    /// All dimensions in terms of voxels.
    pub(crate) fn create_from_shape(
        shape: ConfigShape,
        dimensions: Dimensions,
        center: Option<UVec3>,
        radius: Option<u32>,
    ) -> Self {
        let [w, h, d] = dimensions.map(|v| v as usize);
        let min_dim = dimensions.into_iter().min().unwrap() as u32; // Has non-zero length.
        let r = radius.unwrap_or(min_dim / 2);
        assert!(min_dim >= r);
        let c = center.unwrap_or(UVec3::splat(r as u32)).as_ivec3();
        assert!(U64Vec3::from_array(dimensions).cmpge(c.as_u64vec3()).all());
        let r2 = r.pow(2);

        // TODO: We can use some nice iterator tricks to avoid allocating a big Vec<bool> here.
        // TODO: Profile to see whether we can help the inlining along.
        let mut cells = Vec::with_capacity(w * h * d);
        for z in 0..d as i32 {
            for y in 0..h as i32 {
                for x in 0..w as i32 {
                    let cell = match shape {
                        ConfigShape::Spherical => {
                            // TODO: Profile and inspect asm to see whether this inlines well.
                            ((x - c.x).pow(2) as u32)
                                + ((y - c.y).pow(2) as u32)
                                + ((z - c.z).pow(2) as u32)
                                >= r2
                        }
                        ConfigShape::Cuboid | ConfigShape::None => false,
                    };
                    cells.push(cell);
                }
            }
        }
        let cells = cells.into_boxed_slice();

        Self::from_cells(dimensions, &cells)
    }

    fn load_from_path<P: AsRef<Path>>(path: P) -> anyhow::Result<Self> {
        let mut npz = npyz::npz::NpzArchive::open(path)?;
        // FIXME: This error could be handled more gracefully.
        let first_name = npz
            .array_names()
            .next()
            .context("There should be at least one array in the mask voxel map")?
            .to_string();
        let array = npz.by_name(&first_name)?.unwrap(); // We just asserted the name exists.
        let Ok(size): Result<[u64; 3], _> = array.shape().to_vec().try_into() else {
            let shape = array.shape();
            bail!("a voxel map must have three dimensions, found {shape:?}");
        };
        if size.iter().any(|d| d == &0) {
            bail!("a voxel map must have non-zero sized dimensions, found {size:?}")
        }

        let order = array.order();
        let mut cells: Box<[bool]> = array.into_vec()?.into_boxed_slice();
        cells.iter_mut().for_each(|cell| *cell = !(*cell));
        let cells = match order {
            npyz::Order::C => {
                // We need to re-order the cells to get them into the expected Fortran ordering.
                let mut reordered = Vec::with_capacity(cells.len());
                reordered.resize(cells.len(), false);
                let mut cells = IntoIterator::into_iter(cells);
                let mut reordered = reordered.into_boxed_slice();
                let [w, h, d] = size;
                assert_eq!(cells.len() as u64, w * h * d);
                for x in 0..w {
                    for y in 0..h {
                        for z in 0..d {
                            // We know that cells and reordered have the same size, and we have
                            // asserted that `size` corresponds to the same length.
                            reordered[(x + y * w + z * w * h) as usize] = cells.next().unwrap();
                        }
                    }
                }
                reordered
            }
            npyz::Order::Fortran => cells,
        };

        Ok(Self::from_cells(size, &cells))
    }
}

type DistanceMasksKey = u64;

pub struct Compartment {
    pub id: CompartmentID,
    pub mask: Mask,
    // We make use of some internal mutability, here, through the RefCell. This allows us to lazily
    // set up the distance masks, such that they are created only once we need them.
    distance_masks: RefCell<HashMap<DistanceMasksKey, Mask>>,
}

impl Compartment {
    /// Get or create and return a cloned distance mask for some voxel distance.
    ///
    /// Note that the distance is in terms of voxels, not in nm.
    pub fn get_distance_mask(&self, distance: f32) -> Mask {
        let key = distance as u64;
        {
            // In this scope, we mutably borrow the distance_masks. At the end of the scope, the
            // mutable borrow is dropped, and we are okay to perform a non-mutable borrow after it.
            let mut distance_masks = self.distance_masks.borrow_mut();
            distance_masks
                .entry(key)
                .or_insert_with(|| distance_mask_grow(&self.mask, distance as u64));
        }
        // We can safely get at the `key` because if it was empty, we have inserted it above.
        // We clone here because we can't guarantee that the value is not moved by a resize of
        // the HashMap.
        self.distance_masks.borrow().get(&key).unwrap().clone()
    }
}

pub struct Space {
    pub size: Size,
    pub dimensions: Dimensions,
    pub resolution: f32,
    pub compartments: Compartments,
    pub periodic: bool,

    pub(crate) global_background: Mask,
    pub(crate) session_background: Mask,
    /// The previous session's compartment IDs are used to see if a renewal of locations is
    /// necessary between subsequent segment placements.
    ///
    /// When set to `None`, a renewal of locations is due for the next session, regardless of the
    /// previous session's compartment IDs.
    previous_compartments: Option<HashSet<CompartmentID>>,
    previous_rules: Option<Vec<Rule>>,
}

impl Space {
    pub fn enter_session<'s>(
        &'s mut self,
        compartment_ids: impl IntoIterator<Item = CompartmentID>,
        rules: impl IntoIterator<Item = Rule>,
        locations: &'s mut Locations,
        quantity: Quantity,
    ) -> Session<'s> {
        let compartment_ids = HashSet::from_iter(compartment_ids);
        let rules = Vec::from_iter(rules);

        // TODO: Consider caching this volume like we do for the same compartments below.
        //       The volume can just be associated with a set of previous compartments.
        let target = quantity.bake(|| self.volume(&compartment_ids));

        // Set up a new session background if necessary.
        // Otherwise, leave the session background and locations alone. The session background
        // will stay exactly the same, since it was already set up for this set of
        // compartments. The locations are likely still valid.
        let same_previous_compartments = self
            .previous_compartments
            .as_ref()
            .is_some_and(|prev| prev == &compartment_ids);
        let same_previous_rules = self
            .previous_rules
            .as_ref()
            .is_some_and(|prev| prev == &rules);
        if !same_previous_compartments || !same_previous_rules {
            // Clone the global background, which has all structures stamped onto it.
            self.session_background = self.global_background.clone();

            // Apply the compartments to the background.
            if let Some(merge) = self
                .compartments
                .iter()
                .filter(|comp| compartment_ids.contains(&comp.id))
                .map(|comp| comp.mask.clone())
                .reduce(|mut acc, mask| {
                    acc.merge_mask(&mask);
                    acc
                })
            {
                self.session_background.apply_mask(&merge);
            }
            self.previous_compartments = Some(compartment_ids);

            // Apply the rules to the background.
            let rule_mask =
                rules::distill(&rules, self.dimensions, self.resolution, &self.compartments);
            self.session_background |= !rule_mask;
            self.previous_rules = Some(rules);

            // We must renew the locations as well, based on the newly masked session background.
            locations.renew(self.session_background.linear_indices_where::<false>());
        }

        Session::new(self, locations, target)
    }

    /// Determine the free voxel volume for the specified compartments.
    fn volume(&self, compartment_ids: &HashSet<CompartmentID>) -> f64 {
        let free_voxels = self
            .compartments
            .iter()
            .filter(|comp| compartment_ids.contains(&comp.id))
            .map(|comp| comp.mask.clone())
            .reduce(|mut acc, mask| {
                acc.merge_mask(&mask);
                acc
            })
            .map(|mask| mask.count::<false>())
            .unwrap_or(0);

        let voxel_volume = (self.resolution as f64).powi(3);
        free_voxels as f64 * voxel_volume
    }
}

pub struct Axes {
    x: bool,
    y: bool,
    z: bool,
}

impl Default for Axes {
    fn default() -> Self {
        Self {
            x: true,
            y: true,
            z: true,
        }
    }
}

impl FromStr for Axes {
    type Err = String;

    fn from_str(s: &str) -> Result<Self, Self::Err> {
        let len = s.len();
        if len > 3 {
            return Err(format!(
                "an axes string may consist of at most 3 characters, '{s}' has {len} characters"
            ));
        }

        Ok(Self {
            x: s.contains('x'),
            y: s.contains('y'),
            z: s.contains('z'),
        })
    }
}

pub struct Segment {
    pub name: String,
    pub tag: Option<String>,
    pub quantity: Quantity,
    pub compartments: Vec<CompartmentID>,
    pub rules: Vec<Rule>,
    pub path: PathBuf,
    pub rotation_axes: Axes,
    structure: Structure,
    /// The initial rotation of the structure must be applied before the random rotation.
    initial_rotation: Rotation,
    /// Invariant: This rotation must satisfy the constraints set by the `rotation_axes` field by
    /// construction.
    rotation: Rotation,
    voxels: Option<Voxels>,
}

impl Segment {
    /// Set a new rotation the [`Segment`].
    ///
    /// This invalidates the voxelization.
    ///
    /// The internal `rotation_axes` are taken into account when storing the rotation, such that a
    /// rotation stored in a `Segment` is always internally consistent.
    pub fn set_rotation(&mut self, rotation: Rotation) {
        // FIXME: Assert it's a well-formed rotation?
        // TODO: This seems slightly hacky, since we are converting the rotation between different
        // formats a couple of times. It should be fine---we just lose an unimportant bit of
        // accuracy on a random rotation---but perhaps it is more wise to store the rotation
        // internally as a quaternion and only convert it to Mat3 when writing to the placement
        // list.
        let axes = &self.rotation_axes;
        let (ax, ay, az) = Quat::from_mat3(&rotation).to_euler(ORDER);
        let (ax, ay, az) = (
            if axes.x { ax } else { 0.0 },
            if axes.y { ay } else { 0.0 },
            if axes.z { az } else { 0.0 },
        );
        self.rotation = Mat3::from_euler(ORDER, ax, ay, az);
        self.voxels = None;
    }

    /// Get the correctly formed rotation of this [`Segment`].
    pub fn rotation(&self) -> Rotation {
        self.rotation * self.initial_rotation
    }

    /// Voxelize this [`Segment`] according to its current rotation.
    ///
    /// The voxelization can be accessed through [`Segment::voxels`].
    pub fn voxelize(&mut self, resolution: f32, radius: f32) {
        self.voxels = Some(voxelize(
            &self.structure,
            self.rotation(),
            resolution,
            radius,
        ));
    }

    /// If available, return a reference to the voxels that represent this [`Segment`].
    pub fn voxels(&self) -> Option<&Voxels> {
        self.voxels.as_ref()
    }
}

pub struct Output {
    pub title: String,
    pub path: PathBuf,
    pub topol_includes: Option<TopolIncludes>,
}

pub struct State {
    pub space: Space,
    pub segments: Vec<Segment>,
    pub output: Output,

    pub rng: Rng,
    pub bead_radius: f32,
    pub verbose: bool,
    pub summary: bool,
}

impl State {
    pub fn new(args: Args, config: Configuration) -> anyhow::Result<Self> {
        let verbose = args.verbose;
        let dimensions = config
            .space
            .size
            .map(|d| (d / config.space.resolution) as u64);
        let resolution = config.space.resolution;
        eprintln!("Setting up compartments...");
        let (predefined, combinations): (Vec<_>, Vec<_>) = config
            .space
            .compartments
            .into_iter()
<<<<<<< HEAD
            .partition(ConfigCompartment::is_predefined);
        let mut compartments: Vec<Compartment> = predefined
            .into_iter()
            .map(|comp| -> io::Result<_> {
                let mask = match comp.mask {
                    ConfigMask::Shape(shape) => {
                        if verbose {
                            eprintln!("\tConstructing a {shape} mask...");
                        }
                        Mask::create_from_shape(shape, dimensions, None, None)
                    }
                    ConfigMask::Analytical {
                        shape,
                        center,
                        radius,
                    } => {
                        if verbose {
                            eprintln!("\tConstructing a {shape} mask...");
                        }
                        let center = center.map(|c| (Vec3::from_array(c) / resolution).as_uvec3());
                        let radius = radius.map(|r| (r / resolution) as u32);
                        Mask::create_from_shape(shape, dimensions, center, radius)
                    }
                    ConfigMask::Voxels { path } => {
                        if verbose {
                            eprintln!("\tLoading mask from {path:?}...");
                        }
                        Mask::load_from_path(&path).map_err(|err| report_opening(err, path))?
                    }
                    ConfigMask::Combination(_) => {
                        unreachable!() // We partitioned the list above.
                    }
                };
                let c = Compartment {
=======
            .map(|comp| -> Result<_, _> {
                Ok(Compartment {
>>>>>>> 46eb31ad
                    id: comp.id,
                    mask,
                    distance_masks: Default::default(),
                };
                Ok(c)
            })
            .collect::<io::Result<_>>()?;
        for combination in combinations {
            let ConfigMask::Combination(ces) = combination.mask else {
                unreachable!() // We partitioned the list above.
            };

            // TODO: Really disliking this code duplication. `or` and `and` are more or less the same
            // function, except for their mask bit operation.
            fn or(ces: &[CombinationExpression], compartments: &[Compartment]) -> Mask {
                // TODO: Think about how we should address this case. It feels like something we
                // should just be chill about. But perhaps a warning?
                if ces.is_empty() {
                    panic!("combination expression cannot be empty");
                }

                // TODO: Replace this with a fold or something.
                let mut mask = None;
                for ce in ces {
                    match ce {
                        CombinationExpression::ID(id) => {
                            let comp = compartments
                                .iter()
                                .find(|comp| &comp.id == id)
                                .expect(&format!("mask with id {id:?} not (yet) defined"));
                            if let Some(mask) = &mut mask {
                                *mask |= comp.mask.clone(); // FIXME: We could get rid of this clone, perhaps.
                            } else {
                                mask = Some(comp.mask.clone());
                            }
                        }
                        CombinationExpression::Or(ces) => {
                            let res = or(ces, compartments);
                            if let Some(mask) = &mut mask {
                                *mask |= res;
                            } else {
                                mask = Some(res);
                            }
                        }
                        CombinationExpression::Not(ces) => {
                            let res = !or(std::slice::from_ref(ces), compartments);
                            if let Some(mask) = &mut mask {
                                *mask &= res;
                            } else {
                                mask = Some(res);
                            }
<<<<<<< HEAD
                        }
                    };
                }

                mask.unwrap() // We know ecs is not empty.
            }

            fn and(ces: &[CombinationExpression], compartments: &[Compartment]) -> Mask {
                // TODO: Think about how we should address this case. It feels like something we
                // should just be chill about. But perhaps a warning?
                if ces.is_empty() {
                    panic!("combination expression cannot be empty");
                }

                // TODO: Replace this with a fold or something.
                let mut mask = None;
                for ce in ces {
                    match ce {
                        CombinationExpression::ID(id) => {
                            let comp = compartments
                                .iter()
                                .find(|comp| &comp.id == id)
                                .expect(&format!("mask with id {id:?} not (yet) defined"));
                            if let Some(mask) = &mut mask {
                                *mask &= comp.mask.clone(); // FIXME: We could get rid of this clone, perhaps.
                            } else {
                                mask = Some(comp.mask.clone());
                            }
                        }
                        CombinationExpression::Or(ces) => {
                            let res = or(ces, compartments);
                            if let Some(mask) = &mut mask {
                                *mask &= res;
                            } else {
                                mask = Some(res);
                            }
                        }
                        CombinationExpression::Not(ces) => {
                            let res = !or(std::slice::from_ref(ces), compartments);
                            if let Some(mask) = &mut mask {
                                *mask &= res;
                            } else {
                                mask = Some(res);
                            }
                        }
                    };
                }

                mask.unwrap() // We know ecs is not empty.
            }

            let baked = Compartment {
                id: combination.id,
                mask: and(&ces, &compartments),
                distance_masks: Default::default(),
            };
            compartments.push(baked);
        }
=======
                            let mask = Mask::load_from_path(&path)
                                .with_context(|| format!("Failed to load mask {path:?}"))?;
                            // Check whether this mask has the correct dimensions.
                            if mask.dimensions() != dimensions {
                                let unexpected = mask.dimensions();
                                let size = config.space.size;
                                bail!(
                                    "The mask from {path:?} has unexpected dimensions \
                                    {unexpected:?} voxels,\nexpected {dimensions:?} voxels \
                                    ({size:?} nm at a {resolution} nm resolution)"
                                );
                            }
                            mask
                        }
                    },
                    distance_masks: Default::default(),
                })
            })
            .collect::<anyhow::Result<_>>()?;
>>>>>>> 46eb31ad
        let space = Space {
            size: config.space.size,
            dimensions,
            resolution,
            compartments,
            periodic: config.space.periodic,

            global_background: Mask::new(dimensions),
            session_background: Mask::new(dimensions),
            previous_compartments: None,
            previous_rules: None,
        };

        let bead_radius = args.bead_radius;
        eprintln!("Loading segment structures...");
        let segments = {
            let mut segments: Vec<_> = config
                .segments
                .into_iter()
                .map(|seg| -> Result<_, _> {
                    if verbose {
                        eprintln!("\tLoading {:?}...", &seg.path);
                    }
                    let name = seg.name;
                    let tag = seg.tag;
                    match tag.as_ref().map(String::len) {
                        Some(0) => eprintln!("WARNING: The tag for segment '{name}' is empty."),
                        Some(6.. ) => eprintln!("WARNING: The tag for segment '{name}' is longer than 5 characters, and may be truncated when the placement list is rendered."),
                        _ => {} // Nothing to warn about.
                    }
                    let path = seg.path;
                    let structure = load_molecule(&path).with_context(|| format!("Failed to open the structure file for segment '{name}' at {path:?}"))?;
                    let rules = seg
                        .rules
                        .iter()
                        .map(parse_rule)
                        .collect::<Result<Vec<Rule>, _>>()?;
                    let initial_rotation = {
                        let [ax, ay, az] = seg.initial_rotation.map(f32::to_radians);
                        Rotation::from_euler(ORDER, ax, ay, az)
                    };
                    Ok(Segment {
                        name,
                        tag,
                        quantity: seg.quantity,
                        compartments: seg.compartments,
                        rules,
                        path,
                        rotation_axes: seg.rotation_axes,
                        structure,
                        initial_rotation,
                        rotation: Rotation::IDENTITY,
                        voxels: None,
                    })
                })
                .collect::<anyhow::Result<_>>()?;
            if let Some(method) = args.rearrange {
                eprint!("Rearranging segments according to the {method:?} method... ");
                match method {
                    RearrangeMethod::Volume => {
                        segments
                            .iter_mut()
                            .for_each(|seg| seg.voxelize(space.resolution, bead_radius));
                        segments.sort_by_cached_key(|seg| -> usize {
                            // We can safely unwrap because we just voxelized all segments.
                            seg.voxels().unwrap().count::<true>()
                        });
                        // TODO: Perhaps we can reverse _during_ the sorting operation with some trick?
                        segments.reverse();
                    }
                    RearrangeMethod::MomentOfInertia => {
                        segments.sort_by_cached_key(|seg| {
                            (seg.structure.moment_of_inertia() * 1e6) as i64
                        });
                        // TODO: Perhaps we can reverse _during_ the sorting operation with some trick?
                        segments.reverse();
                    }

                    RearrangeMethod::BoundingSphere => {
                        segments.sort_by_cached_key(|seg| {
                            (seg.structure.bounding_sphere() * 1e6) as i64
                        });
                        // TODO: Perhaps we can reverse _during_ the sorting operation with some trick?
                        segments.reverse();
                    }
                }
                eprintln!("Done.");
            }
            segments
        };

        let output = Output {
            title: config.output.title,
            path: args.output,
            topol_includes: config.output.topol_includes,
        };

        let rng = if let Some(seed) = args.seed {
            Rng::seed_from_u64(seed)
        } else {
            Rng::from_entropy()
        };

        Ok(Self {
            space,
            segments,
            output,

            rng,
            bead_radius,
            verbose,
            summary: !args.no_summary,
        })
    }

    pub fn check_rules(&self) -> anyhow::Result<()> {
        let mut checked = Vec::new(); // FIXME: BTreeMap?
        for segment in &self.segments {
            let rules = &segment.rules;
            if rules.is_empty() {
                // No rules to check.
                continue;
            }
            if checked.contains(rules) {
                // Already checked this rule.
                continue;
            }

            // Check the rules.
            let distilled = rules::distill(
                rules,
                self.space.dimensions,
                self.space.resolution,
                &self.space.compartments,
            );
            if !distilled.any::<true>() {
                let name = &segment.name;
                bail!("the rules {rules:?} preclude any placement of segment '{name}'");
            }

            checked.push(rules.clone())
        }

        Ok(())
    }

    pub fn pack(&mut self, log: &mut impl io::Write) -> anyhow::Result<(Vec<Placement>, Summary)> {
        let start = std::time::Instant::now();
        let mut locations = Locations::new();
        let mut placements = Vec::new();
        let mut summary = Summary::new();

        let max_tries_multiplier = match std::env::var("BENTOPY_TRIES") {
            Ok(s) => s
                .parse()
                .with_context(|| {
                    format!("Max tries multiplier should be a valid unsigned integer, found {s:?}")
                })
                .inspect(|n| eprintln!("\tMax tries multiplier set to {n}."))?,
            Err(_) => 1000,
        };
        let max_tries_per_rotation_divisor = match std::env::var("BENTOPY_ROT_DIV") {
            Ok(s) => s
                .parse()
                .with_context(|| {
                    format!("Rotation divisor should be a valid unsigned integer, found {s:?}")
                })
                .inspect(|n| eprintln!("\tMax tries per rotation divisor set to {n}."))?,
            Err(_) => 100,
        };

        let state = self;
        let n_segments = state.segments.len();
        for (i, segment) in state.segments.iter_mut().enumerate() {
            if segment.quantity.is_zero() {
                write!(
                    log,
                    "{prefix}({i:>3}/{n_segments}) Skipping attempt to pack 0 instances of segment '{name}'.{suffix}",
                    prefix = if state.verbose { "" } else { CLEAR_LINE },
                    i = i + 1,
                    name = segment.name,
                    suffix = if state.verbose { "\n" } else { "" }
                )?;
                continue;
            }

            write!(
                log,
                "{prefix}({i:>3}/{n_segments}) Attempting to pack {target:>5} instances of segment '{name}'.{suffix}",
                prefix = if state.verbose { "" } else { CLEAR_LINE },
                i = i + 1,
                target = segment.quantity,
                name = segment.name,
                suffix = if state.verbose { "\n" } else { "" }
            )?;

            // Prepare the session.
            let start_session = std::time::Instant::now();
            let mut session = state.space.enter_session(
                // FIXME: This cloned stuff does not sit right with me.
                segment.compartments.iter().cloned(),
                segment.rules.iter().cloned(),
                &mut locations,
                segment.quantity,
            );

            // Set up the placement record for this segment.
            let mut placement = Placement::new(
                segment.name.clone(),
                segment.tag.clone(),
                segment.path.clone(),
            );

            let mut hits = 0;
            let mut tries = 0; // The number of unsuccessful tries.
            let mut tries_per_rotation = 0;
            let max_tries = max_tries_multiplier * session.target(); // The number of unsuccessful tries.
            let max_tries_per_rotation = max_tries / max_tries_per_rotation_divisor;
            let mut batch_positions = Vec::new();
            'placement: while hits < session.target() {
                if tries >= max_tries {
                    if state.verbose {
                        writeln!(log, "Exiting after {tries} unsuccessful tries.")?;
                    }
                    break 'placement; // "When you try your best, but you don't succeed."
                }

                // TODO: This can become more efficient for successive placement failures.
                // TODO: Also, this should become a method on Segment.
                let resolution = session.resolution();
                let voxels = match segment.voxels() {
                    Some(voxels) => voxels,
                    None => {
                        segment.voxelize(resolution, state.bead_radius);
                        segment.voxels().unwrap() // We just voxelized.
                    }
                };

                // FIXME: Do all this math with glam::U64Vec?
                let [bx, by, bz] = session.dimensions();
                let [sx, sy, sz] = voxels.dimensions();
                if sx > bx || sy > by || sz > bz {
                    tries += 1;

                    // What about another rotation?
                    let rotation = Mat3::from_quat(state.rng.gen());
                    segment.set_rotation(rotation);
                    tries_per_rotation = 0; // Reset the counter.
                    if state.verbose {
                        eprintln!("\tNew rotation. The previous rotation would never have fit.")
                    }

                    continue 'placement; // Segment voxels size exceeds the size of the background.
                }
                let [maxx, maxy, maxz] = [bx - sx, by - sy, bz - sz];

                // Pick a random location.
                let position = 'location: loop {
                    let candidate = match session.pop_location(&mut state.rng) {
                        Some(location) => location,
                        None => {
                            // We've gone through all the locations.
                            // TODO: This is rather unlikely, but must be dealt with correctly. I think
                            // this may require a nice custom type that does some internal mutabilty
                            // trickery.
                            // For now, we'll just break here.
                            break 'placement;
                        }
                    };

                    // Convert the linear index location to a spatial index.
                    let position = session.position(candidate).unwrap();

                    // If we are not packing in a periodic manner, we skip candidate positions that
                    // would necessitate periodic behavior. When a location passes this point, it is
                    // valid for non-periodic placement.
                    if !session.periodic() {
                        // Check if the segment will fit in the background, given this position.
                        let [x, y, z] = position;
                        if x >= maxx || y >= maxy || z >= maxz {
                            continue 'location;
                        }
                    }

                    // All seems good, so we continue to see if this position will be accepted.
                    break position;
                };

                // Reject if it would cause a collision.
                if !session.check_collisions(voxels, position) {
                    tries += 1;
                    tries_per_rotation += 1;
                    if tries_per_rotation >= max_tries_per_rotation {
                        let rotation = Mat3::from_quat(state.rng.gen());
                        segment.set_rotation(rotation);
                        tries_per_rotation = 0; // Reset the counter.
                    }
                    continue 'placement; // Reject due to collision.
                }

                // We found a good spot. Stomp on those stamps!
                session.stamp(voxels, position);
                // Transform the location to nm.
                batch_positions.push(position.map(|v| v as f32 * session.resolution()));

                // Let's write out the batch and rotate the segment again.
                // TODO: Perhaps we'll need a little transpose here.
                let batch = Batch::new(segment.rotation(), batch_positions.clone());
                placement.push(batch);
                batch_positions.clear();

                let rotation = Mat3::from_quat(state.rng.gen());
                segment.set_rotation(rotation);
                tries_per_rotation = 0; // Reset the counter.

                hits += 1;
            }
            let duration = start_session.elapsed().as_secs_f64();

            if state.verbose {
                let total = start.elapsed().as_secs();
                writeln!(
                    log,
                    "                      Packed {hits:>5} instances in {duration:6.3} s. [{total} s] <{:.4} of max_tries, {:.4} of target>",
                    tries as f32 / max_tries as f32,
                    tries as f32 / session.target() as f32
                )?;
            }

            // Save the batches.
            summary.push(segment.name.clone(), session.target(), hits, duration);
            placements.push(placement);
        }

        if !state.verbose {
            writeln!(log)?; // Go down one line to prevent overwriting the last line.
        }

        Ok((placements, summary))
    }
}

fn parse_rule(expr: &RuleExpression) -> Result<Rule, ParseRuleError> {
    match expr {
        RuleExpression::Rule(s) => Rule::from_str(s),
        RuleExpression::Or(exprs) => Ok(Rule::Or(
            exprs.iter().map(parse_rule).collect::<Result<_, _>>()?,
        )),
    }
}

/// Load a [`Structure`] from a structure file.
///
/// This function will return an error if the structure is empty. Downstream functions may assume
/// that a [`Structure`] has at least one atom.
fn load_molecule<P: AsRef<std::path::Path> + std::fmt::Debug>(
    path: P,
) -> anyhow::Result<Structure> {
    let file = std::fs::File::open(&path)?;

    let structure = match path.as_ref().extension().and_then(|s| s.to_str()) {
        Some("gro") => Structure::read_from_file(file)
            .with_context(|| format!("Failed to parse gro file {path:?}"))?,
        Some("pdb") => Structure::read_from_pdb_file(file)
            .with_context(|| format!("Failed to parse PDB file {path:?}"))?,
        None | Some(_) => {
            eprintln!("WARNING: Assuming {path:?} is a PDB file.");
            Structure::read_from_pdb_file(file)
                .with_context(|| format!("Failed to parse the file {path:?} as PDB"))?
        }
    };

    if structure.natoms() == 0 {
        bail!("Structure from {path:?} contains no atoms")
    }

    Ok(structure)
}<|MERGE_RESOLUTION|>--- conflicted
+++ resolved
@@ -377,11 +377,10 @@
             .space
             .compartments
             .into_iter()
-<<<<<<< HEAD
             .partition(ConfigCompartment::is_predefined);
         let mut compartments: Vec<Compartment> = predefined
             .into_iter()
-            .map(|comp| -> io::Result<_> {
+            .map(|comp| -> anyhow::Result<_> {
                 let mask = match comp.mask {
                     ConfigMask::Shape(shape) => {
                         if verbose {
@@ -405,24 +404,21 @@
                         if verbose {
                             eprintln!("\tLoading mask from {path:?}...");
                         }
-                        Mask::load_from_path(&path).map_err(|err| report_opening(err, path))?
+                        Mask::load_from_path(&path)
+                            .with_context(|| format!("Failed to load mask {path:?}"))?
                     }
                     ConfigMask::Combination(_) => {
                         unreachable!() // We partitioned the list above.
                     }
                 };
                 let c = Compartment {
-=======
-            .map(|comp| -> Result<_, _> {
-                Ok(Compartment {
->>>>>>> 46eb31ad
                     id: comp.id,
                     mask,
                     distance_masks: Default::default(),
                 };
                 Ok(c)
             })
-            .collect::<io::Result<_>>()?;
+            .collect::<anyhow::Result<_>>()?;
         for combination in combinations {
             let ConfigMask::Combination(ces) = combination.mask else {
                 unreachable!() // We partitioned the list above.
@@ -467,7 +463,6 @@
                             } else {
                                 mask = Some(res);
                             }
-<<<<<<< HEAD
                         }
                     };
                 }
@@ -526,27 +521,6 @@
             };
             compartments.push(baked);
         }
-=======
-                            let mask = Mask::load_from_path(&path)
-                                .with_context(|| format!("Failed to load mask {path:?}"))?;
-                            // Check whether this mask has the correct dimensions.
-                            if mask.dimensions() != dimensions {
-                                let unexpected = mask.dimensions();
-                                let size = config.space.size;
-                                bail!(
-                                    "The mask from {path:?} has unexpected dimensions \
-                                    {unexpected:?} voxels,\nexpected {dimensions:?} voxels \
-                                    ({size:?} nm at a {resolution} nm resolution)"
-                                );
-                            }
-                            mask
-                        }
-                    },
-                    distance_masks: Default::default(),
-                })
-            })
-            .collect::<anyhow::Result<_>>()?;
->>>>>>> 46eb31ad
         let space = Space {
             size: config.space.size,
             dimensions,
