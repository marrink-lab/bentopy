--- conflicted
+++ resolved
@@ -89,11 +89,7 @@
     containment = Containment(
         selection,
         resolution=args.containment_resolution,
-<<<<<<< HEAD
         closing=args.closing,
-=======
-        closure=args.closing,
->>>>>>> 514d6323
         slab=args.slab,
         max_offset=0, # We accept any result of voxelization.
         verbose=args.verbose,
